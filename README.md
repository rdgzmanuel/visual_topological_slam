--- conflicted
+++ resolved
@@ -1,7 +1,3 @@
-<<<<<<< HEAD
-# visual_topological_slam
-Personal repository for my Final Degree Project (Trabajo de Fin de Grado ~ TFG). In collaboration with the UNIJES SocialTech Challenge team.
-=======
 ## 🎓 Bachelor Thesis (TFG)
 
 [![Thesis Preview](./thesis/preview.png)](https://github.com/your-username/your-repo-name/raw/main/thesis/thesis.pdf)
@@ -12,5 +8,4 @@
 **University:** Comillas Pontifical University  
 **Year:** 2025  
 **Abstract:** Topological maps represent an environment as a graph, with nodes corresponding to points of interest and edges representing traversable paths. They offer efficient integration with natural language modules and are computationally lighter than metric maps, which, while more precise, demand greater processing power. This work presents a system for constructing a topological map of an indoor environment using odometry measurements and
-camera images. Visual inputs are processed through a deep learning model to extract feature representations, which are then used for similarity comparisons during node extraction. Odometry data is used to refine node positions, enhancing robustness. A loop closure detection and rewiring mechanism is proposed to update loop edges when a closure is detected, improving the connectivity between affected nodes. Two different trajectories are aligned and their nodes fused to increase robustness and correct detection errors. Finally, semantic information is incorporated by first detecting the objects in each node’s image, then listing them in a sentence and lastly obtaining the embedding of the sentence with a language model. This process enables voice-controlled navigation.
->>>>>>> df1f172b
+camera images. Visual inputs are processed through a deep learning model to extract feature representations, which are then used for similarity comparisons during node extraction. Odometry data is used to refine node positions, enhancing robustness. A loop closure detection and rewiring mechanism is proposed to update loop edges when a closure is detected, improving the connectivity between affected nodes. Two different trajectories are aligned and their nodes fused to increase robustness and correct detection errors. Finally, semantic information is incorporated by first detecting the objects in each node’s image, then listing them in a sentence and lastly obtaining the embedding of the sentence with a language model. This process enables voice-controlled navigation.